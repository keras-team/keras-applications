--- conflicted
+++ resolved
@@ -3,10 +3,7 @@
 import six
 import numpy as np
 
-<<<<<<< HEAD
 import keras_applications
-=======
->>>>>>> 84aad594
 from keras.applications import densenet
 from keras.applications import inception_resnet_v2
 from keras.applications import inception_v3
@@ -20,12 +17,9 @@
 from keras.applications import vgg16
 from keras.applications import vgg19
 from keras.applications import xception
-<<<<<<< HEAD
 from keras_applications import resnet
 from keras_applications import resnet_v2
 from keras_applications import resnext
-=======
->>>>>>> 84aad594
 from keras.preprocessing import image
 from keras import backend
 from keras import layers
